const std = @import("std");
const print = std.debug.print;
const Allocator = std.mem.Allocator;
const builtin = @import("builtin");
const assert = std.debug.assert;
const xev = @import("xev");

const coroutines = @import("coroutines.zig");
const Coroutine = coroutines.Coroutine;
const CoroutineState = coroutines.CoroutineState;
const CoroutineOptions = coroutines.CoroutineOptions;
// const Error = coroutines.Error;
const RefCounter = @import("ref_counter.zig").RefCounter;
const FutureResult = @import("future_result.zig").FutureResult;
const stack_pool = @import("stack_pool.zig");
const StackPool = stack_pool.StackPool;
const StackPoolOptions = stack_pool.StackPoolOptions;

// Compile-time detection of whether the backend needs ThreadPool
fn backendNeedsThreadPool() bool {
    return @hasField(xev.Loop, "thread_pool");
}

// Runtime configuration options
pub const RuntimeOptions = struct {
    thread_pool: ThreadPoolOptions = .{},
    stack_pool: StackPoolOptions = .{},

    pub const ThreadPoolOptions = struct {
        enabled: bool = backendNeedsThreadPool(),
        max_threads: ?u32 = null, // null = CPU count
        stack_size: ?u32 = null, // null = default stack size
    };
};

// Waker interface for asynchronous operations
pub const Waiter = struct {
    runtime: *Runtime,
    coroutine: *Coroutine,

    pub fn markReady(self: Waiter) void {
        self.runtime.markReady(self.coroutine);
    }
};

// Runtime-specific errors
pub const ZioError = error{
    XevError,
    NotInCoroutine,
};

// Timer callback for libxev
fn markReadyFromXevCallback(
    userdata: ?*Waiter,
    loop: *xev.Loop,
    completion: *xev.Completion,
    result: anyerror!void,
) xev.CallbackAction {
    _ = loop;
    _ = completion;
    _ = result catch {};

    if (userdata) |waker| {
        waker.markReady();
    }
    return .disarm;
}

// Noop callback for async timer cancellation
fn noopTimerCancelCallback(
    ud: ?*void,
    l: *xev.Loop,
    c: *xev.Completion,
    r: xev.Timer.CancelError!void,
) xev.CallbackAction {
    _ = ud;
    _ = l;
    _ = c;
    _ = r catch {};
    return .disarm;
}

// Thread pool callback for blocking tasks
fn threadPoolCallback(task: *xev.ThreadPool.Task) void {
    const any_blocking_task: *AnyBlockingTask = @fieldParentPtr("thread_pool_task", task);

    // Execute the user's blocking function
    any_blocking_task.execute_fn(any_blocking_task);

    // Push to completion queue (thread-safe MPSC)
    any_blocking_task.runtime.blocking_completions.push(&any_blocking_task.awaitable);

    // Wake up main loop
    any_blocking_task.runtime.async_wakeup.notify() catch {};
}

// Async callback to drain completed blocking tasks
fn drainBlockingCompletions(
    runtime: ?*Runtime,
    loop: *xev.Loop,
    c: *xev.Completion,
    result: xev.Async.WaitError!void,
) xev.CallbackAction {
    _ = result catch unreachable;
    _ = loop;
    _ = c;
    const self = runtime.?;

    // Drain all completed blocking tasks
    while (self.blocking_completions.pop()) |awaitable| {
        // Mark awaitable as complete and wake all waiters (coroutines and threads)
        awaitable.markComplete(self);
        // Release the blocking task's reference (initial ref from init)
        self.releaseAwaitable(awaitable);
    }

    return .rearm;
}

// Awaitable kind - distinguishes different awaitable types
pub const AwaitableKind = enum {
    coro,
    blocking_task,
    future,
};

// Awaitable - base type for anything that can be waited on
pub const Awaitable = struct {
    kind: AwaitableKind,
    next: ?*Awaitable = null,
    waiting_list: AwaitableList = .{},
    ref_count: RefCounter(u32) = RefCounter(u32).init(),
    destroy_fn: *const fn (*Runtime, *Awaitable) void,
    in_list: if (builtin.mode == .Debug) bool else void = if (builtin.mode == .Debug) false else {},

    // Universal state for both coroutines and threads
    // 0 = pending/not ready, 1 = complete/ready
    state: std.atomic.Value(u32) = std.atomic.Value(u32).init(0),

    /// Wait for this awaitable to complete. Works from both coroutines and threads.
    /// When called from a coroutine, suspends the coroutine.
    /// When called from a thread, parks the thread using futex.
    pub fn waitForComplete(self: *Awaitable) void {
        // Fast path: already complete?
        if (self.state.load(.acquire) == 1) return;

        if (coroutines.getCurrent()) |current| {
            // Coroutine path: add to wait queue and suspend
            const task = AnyTask.fromCoroutine(current);
            self.waiting_list.append(&task.awaitable);

            // Double-check state before suspending (avoid lost wakeup)
            if (self.state.load(.acquire) == 1) {
                // Completed while we were adding to queue, remove ourselves
                _ = self.waiting_list.remove(&task.awaitable);
                return;
            }

            current.waitForReady();
        } else {
            // Thread path: park on the state using futex
            while (self.state.load(.acquire) == 0) {
                std.Thread.Futex.wait(&self.state, 0);
            }
        }
    }

    /// Wait for this awaitable to complete with a timeout. Works from both coroutines and threads.
    /// Returns error.Timeout if the timeout expires before completion.
    /// For coroutines, uses runtime timer infrastructure.
    /// For threads, uses futex timedWait directly.
    pub fn timedWaitForComplete(self: *Awaitable, timeout_ns: u64) error{Timeout}!void {
        // Fast path: already complete?
        if (self.state.load(.acquire) == 1) return;

        if (coroutines.getCurrent()) |current| {
            // Coroutine path: get runtime and use timer infrastructure
            const task = AnyTask.fromCoroutine(current);
            const rt = Runtime.fromCoroutine(current);

            self.waiting_list.append(&task.awaitable);

            if (self.state.load(.acquire) == 1) {
                _ = self.waiting_list.remove(&task.awaitable);
                return;
            }

            const TimeoutContext = struct {
                wait_queue: *AwaitableList,
                awaitable: *Awaitable,
            };

            var timeout_ctx = TimeoutContext{
                .wait_queue = &self.waiting_list,
                .awaitable = &task.awaitable,
            };

            try rt.timedWaitForReadyWithCallback(
                timeout_ns,
                TimeoutContext,
                &timeout_ctx,
                struct {
                    fn onTimeout(ctx: *TimeoutContext) bool {
                        return ctx.wait_queue.remove(ctx.awaitable);
                    }
                }.onTimeout,
            );
        } else {
            // Thread path: use futex timedWait
            while (self.state.load(.acquire) == 0) {
                try std.Thread.Futex.timedWait(&self.state, 0, timeout_ns);
            }
        }
    }

    /// Mark this awaitable as complete and wake all waiters (both coroutines and threads).
    pub fn markComplete(self: *Awaitable, runtime: *Runtime) void {
        // Set state first (release semantics for memory ordering)
        self.state.store(1, .release);

        // Wake all waiting coroutines
        while (self.waiting_list.pop()) |waiting_awaitable| {
            const waiting_task = AnyTask.fromAwaitable(waiting_awaitable);
            runtime.markReady(&waiting_task.coro);
        }

        // Wake all waiting threads
        std.Thread.Futex.wake(&self.state, std.math.maxInt(u32));
    }
};

// Task for runtime scheduling - coroutine-based tasks
pub const AnyTask = struct {
    awaitable: Awaitable,
    id: u64,
    coro: Coroutine,
    timer_c: xev.Completion = .{},
    timer_cancel_c: xev.Completion = .{},
    timer_generation: u2 = 0,

    pub inline fn fromAwaitable(awaitable: *Awaitable) *AnyTask {
        assert(awaitable.kind == .coro);
        return @fieldParentPtr("awaitable", awaitable);
    }

    pub inline fn fromCoroutine(coro: *Coroutine) *AnyTask {
        return @fieldParentPtr("coro", coro);
    }
};

// Blocking task for runtime scheduling - thread pool based tasks
pub const AnyBlockingTask = struct {
    awaitable: Awaitable,
    thread_pool_task: xev.ThreadPool.Task,
    runtime: *Runtime,
    execute_fn: *const fn (*AnyBlockingTask) void,

    pub inline fn fromAwaitable(awaitable: *Awaitable) *AnyBlockingTask {
        assert(awaitable.kind == .blocking_task);
        return @fieldParentPtr("awaitable", awaitable);
    }
};

// Future for runtime - not backed by computation, can be set from callbacks
pub const AnyFuture = struct {
    awaitable: Awaitable,
    runtime: *Runtime,

    pub inline fn fromAwaitable(awaitable: *Awaitable) *AnyFuture {
        assert(awaitable.kind == .future);
        return @fieldParentPtr("awaitable", awaitable);
    }
};

// Typed task that contains the AnyTask and FutureResult
pub fn Task(comptime T: type) type {
    return struct {
        const Self = @This();

        any_task: AnyTask,
        future_result: FutureResult(T),

        fn destroyFn(rt: *Runtime, awaitable: *Awaitable) void {
            const any_task = AnyTask.fromAwaitable(awaitable);
            const self: *Self = @fieldParentPtr("any_task", any_task);
            // Stack should already be released when coroutine became dead, but check defensively
            if (any_task.coro.stack) |stack| {
                rt.stack_pool.release(stack);
            }
            rt.allocator.destroy(self);
        }

        fn deinit(self: *Self) void {
            self.runtime().releaseAwaitable(&self.any_task.awaitable);
        }

        fn runtime(self: *Self) *Runtime {
            return Runtime.fromCoroutine(&self.any_task.coro);
        }

        fn join(self: *Self) T {
            // Check if already completed
            if (self.future_result.get()) |res| {
                return res;
            }

            // Disallow self-join from within the same coroutine
            if (coroutines.getCurrent()) |current| {
                const current_task = AnyTask.fromCoroutine(current);
                if (current_task == &self.any_task) {
                    std.debug.panic("a task cannot join itself", .{});
                }
            }

            // Wait for task to complete (works from both coroutines and threads)
            self.any_task.awaitable.waitForComplete();

            return self.future_result.get() orelse unreachable;
        }

        fn result(self: *Self) T {
            return self.join();
        }
    };
}

// Typed future that can be set from callbacks
pub fn Future(comptime T: type) type {
    return struct {
        const Self = @This();

        any_future: AnyFuture,
        future_result: FutureResult(T),

        fn destroyFn(rt: *Runtime, awaitable: *Awaitable) void {
            const any_future = AnyFuture.fromAwaitable(awaitable);
            const self: *Self = @fieldParentPtr("any_future", any_future);
            rt.allocator.destroy(self);
        }

        pub fn init(runtime: *Runtime, allocator: Allocator) !*Self {
            const self = try allocator.create(Self);
            self.* = .{
                .any_future = .{
                    .awaitable = .{
                        .kind = .future,
                        .destroy_fn = destroyFn,
                    },
                    .runtime = runtime,
                },
                .future_result = FutureResult(T){},
            };

            // ref_count starts at 1 by default via RefCounter.init()

            return self;
        }

        pub fn deinit(self: *Self) void {
            self.any_future.runtime.releaseAwaitable(&self.any_future.awaitable);
        }

        pub fn set(self: *Self, value: T) void {
            const was_set = self.future_result.set(value);
            if (!was_set) {
                // Value was already set, ignore
                return;
            }

            // Mark awaitable as complete and wake all waiters (coroutines and threads)
            self.any_future.awaitable.markComplete(self.any_future.runtime);
        }

        pub fn wait(self: *Self) T {
            // Check if already set
            if (self.future_result.get()) |res| {
                return res;
            }

<<<<<<< HEAD
            const current_coro = coroutines.getCurrent() orelse unreachable;
            const current_task = AnyTask.fromCoroutine(current_coro);

            self.any_future.awaitable.waiting_list.push(&current_task.awaitable);

            self.any_future.runtime.yield(.waiting);
=======
            // Wait for future to be set (works from both coroutines and threads)
            self.any_future.awaitable.waitForComplete();
>>>>>>> 0c5465d7

            return self.future_result.get() orelse unreachable;
        }
    };
}

// Typed blocking task that contains the AnyBlockingTask and FutureResult
pub fn BlockingTask(comptime T: type) type {
    return struct {
        const Self = @This();

        any_blocking_task: AnyBlockingTask,
        future_result: FutureResult(T),
        runtime: *Runtime,

        pub fn init(
            runtime: *Runtime,
            allocator: Allocator,
            comptime func: anytype,
            args: anytype,
        ) !*Self {
            const Args = @TypeOf(args);

            const TaskData = struct {
                blocking_task: Self,
                args: Args,

                fn execute(any_blocking_task: *AnyBlockingTask) void {
                    const blocking_task: *Self = @fieldParentPtr("any_blocking_task", any_blocking_task);
                    const self: *@This() = @fieldParentPtr("blocking_task", blocking_task);

                    const res = @call(.always_inline, func, self.args);
                    _ = self.blocking_task.future_result.set(res);
                }

                fn destroy(runtime_ptr: *Runtime, awaitable: *Awaitable) void {
                    const any_blocking_task = AnyBlockingTask.fromAwaitable(awaitable);
                    const blocking_task: *Self = @fieldParentPtr("any_blocking_task", any_blocking_task);
                    const self: *@This() = @fieldParentPtr("blocking_task", blocking_task);
                    runtime_ptr.allocator.destroy(self);
                }
            };

            const task_data = try allocator.create(TaskData);
            errdefer allocator.destroy(task_data);

            task_data.* = .{
                .blocking_task = .{
                    .any_blocking_task = .{
                        .awaitable = .{
                            .kind = .blocking_task,
                            .destroy_fn = &TaskData.destroy,
                        },
                        .thread_pool_task = .{ .callback = threadPoolCallback },
                        .runtime = runtime,
                        .execute_fn = &TaskData.execute,
                    },
                    .future_result = FutureResult(T){},
                    .runtime = runtime,
                },
                .args = args,
            };

            // Increment ref count for the JoinHandle
            task_data.blocking_task.any_blocking_task.awaitable.ref_count.incr();

            runtime.thread_pool.?.schedule(
                xev.ThreadPool.Batch.from(&task_data.blocking_task.any_blocking_task.thread_pool_task),
            );

            return &task_data.blocking_task;
        }

        fn deinit(self: *Self) void {
            self.runtime.releaseAwaitable(&self.any_blocking_task.awaitable);
        }

        fn join(self: *Self) T {
            if (self.future_result.get()) |res| {
                return res;
            }

<<<<<<< HEAD
            const current_coro = coroutines.getCurrent() orelse unreachable;
            const current_task = AnyTask.fromCoroutine(current_coro);

            self.any_blocking_task.awaitable.waiting_list.push(&current_task.awaitable);
            self.runtime.yield(.waiting);
=======
            // Wait for blocking task to complete (works from both coroutines and threads)
            self.any_blocking_task.awaitable.waitForComplete();
>>>>>>> 0c5465d7

            return self.future_result.get() orelse unreachable;
        }

        fn result(self: *Self) T {
            return self.join();
        }
    };
}

// Public handle for spawned tasks and futures
pub fn JoinHandle(comptime T: type) type {
    return struct {
        const Self = @This();

        kind: union(enum) {
            coro: *Task(T),
            blocking: *BlockingTask(T),
            future: *Future(T),
        },

        pub fn deinit(self: *Self) void {
            switch (self.kind) {
                .coro => |task| task.deinit(),
                .blocking => |task| task.deinit(),
                .future => |future| future.deinit(),
            }
        }

        pub fn join(self: *Self) T {
            return switch (self.kind) {
                .coro => |task| task.join(),
                .blocking => |task| task.join(),
                .future => |future| future.wait(),
            };
        }

        pub fn result(self: *Self) T {
            return self.join();
        }
    };
}

fn ReturnType(comptime func: anytype) type {
    return if (@typeInfo(@TypeOf(func)).@"fn".return_type) |ret| ret else void;
}

// Simple singly-linked list of awaitables
pub const AwaitableList = struct {
    head: ?*Awaitable = null,
    tail: ?*Awaitable = null,

    pub fn push(self: *AwaitableList, awaitable: *Awaitable) void {
        if (builtin.mode == .Debug) {
            std.debug.assert(!awaitable.in_list);
            awaitable.in_list = true;
        }
        awaitable.next = null;
        if (self.tail) |tail| {
            tail.next = awaitable;
            self.tail = awaitable;
        } else {
            self.head = awaitable;
            self.tail = awaitable;
        }
    }

    pub fn pop(self: *AwaitableList) ?*Awaitable {
        const head = self.head orelse return null;
        if (builtin.mode == .Debug) {
            head.in_list = false;
        }
        self.head = head.next;
        if (self.head == null) {
            self.tail = null;
        }
        head.next = null;
        return head;
    }

    pub fn concatByMoving(self: *AwaitableList, other: *AwaitableList) void {
        if (other.head == null) return;

        if (self.tail) |tail| {
            tail.next = other.head;
            self.tail = other.tail;
        } else {
            self.head = other.head;
            self.tail = other.tail;
        }

        other.head = null;
        other.tail = null;
    }

    pub fn remove(self: *AwaitableList, awaitable: *Awaitable) bool {
        // Handle empty list
        if (self.head == null) return false;

        // Handle removing head
        if (self.head == awaitable) {
            if (builtin.mode == .Debug) {
                std.debug.assert(awaitable.in_list);
                awaitable.in_list = false;
            }
            self.head = awaitable.next;
            if (self.head == null) {
                self.tail = null;
            }
            awaitable.next = null;
            return true;
        }

        // Search for awaitable in the list
        var current = self.head;
        while (current) |curr| {
            if (curr.next == awaitable) {
                if (builtin.mode == .Debug) {
                    std.debug.assert(awaitable.in_list);
                    awaitable.in_list = false;
                }
                curr.next = awaitable.next;
                if (awaitable == self.tail) {
                    self.tail = curr;
                }
                awaitable.next = null;
                return true;
            }
            current = curr.next;
        }

        return false;
    }
};

// Runtime class - the main zio runtime
pub const Runtime = struct {
    loop: xev.Loop,
    thread_pool: ?*xev.ThreadPool = null,
    stack_pool: StackPool,
    count: u32 = 0,
    main_context: coroutines.Context,
    allocator: Allocator,

    tasks: std.AutoHashMapUnmanaged(u64, *AnyTask) = .{},

    ready_queue: AwaitableList = .{},
    next_ready_queue: AwaitableList = .{},
    cleanup_queue: AwaitableList = .{},

    // Blocking task support
    blocking_completions: xev.queue_mpsc.Intrusive(Awaitable) = undefined,
    async_wakeup: xev.Async = undefined,
    async_completion: xev.Completion = undefined,
    blocking_initialized: bool = false,

    // Stack pool cleanup tracking
    cleanup_interval_ms: i64,
    last_cleanup_ms: i64 = 0,

    /// Get the Runtime instance from any coroutine that belongs to it
    pub fn fromCoroutine(coro: *Coroutine) *Runtime {
        return @fieldParentPtr("main_context", coro.parent_context_ptr);
    }

    /// Get the current Runtime from within a coroutine
    pub fn getCurrent() ?*Runtime {
        if (coroutines.getCurrent()) |coro| {
            return fromCoroutine(coro);
        }
        return null;
    }

    pub fn init(allocator: Allocator, options: RuntimeOptions) !Runtime {
        // Initialize ThreadPool if enabled
        var thread_pool: ?*xev.ThreadPool = null;
        if (options.thread_pool.enabled) {
            thread_pool = try allocator.create(xev.ThreadPool);

            var config = xev.ThreadPool.Config{};
            if (options.thread_pool.max_threads) |max| config.max_threads = max;
            if (options.thread_pool.stack_size) |size| config.stack_size = size;
            thread_pool.?.* = xev.ThreadPool.init(config);
        }
        errdefer if (thread_pool) |tp| {
            tp.shutdown();
            tp.deinit();
            allocator.destroy(tp);
        };

        // Initialize libxev loop with optional ThreadPool
        const loop = try xev.Loop.init(.{
            .thread_pool = thread_pool,
        });

        return Runtime{
            .allocator = allocator,
            .loop = loop,
            .thread_pool = thread_pool,
            .stack_pool = StackPool.init(allocator, options.stack_pool),
            .cleanup_interval_ms = options.stack_pool.cleanup_interval_ms,
            .main_context = undefined,
        };
    }

    pub fn deinit(self: *Runtime) void {
        // Shutdown ThreadPool before cleaning up tasks and loop
        if (self.thread_pool) |tp| {
            tp.shutdown();
        }

        var iter = self.tasks.iterator();
        while (iter.next()) |entry| {
            const task = entry.value_ptr.*;
            self.releaseAwaitable(&task.awaitable);
        }
        self.tasks.deinit(self.allocator);

        // Clean up blocking task support
        if (self.blocking_initialized) {
            self.async_wakeup.deinit();
        }

        self.loop.deinit();

        // Clean up ThreadPool after loop
        if (self.thread_pool) |tp| {
            tp.deinit();
            self.allocator.destroy(tp);
        }

        // Clean up stack pool
        self.stack_pool.deinit();
    }

    pub fn spawn(self: *Runtime, comptime func: anytype, args: anytype, options: CoroutineOptions) !JoinHandle(ReturnType(func)) {
        const debug_crash = false;
        if (debug_crash) {
            const v = @call(.always_inline, func, args);
            std.debug.print("Spawned task with ID {any}\n", .{v});
        }

        const id = self.count;
        self.count += 1;

        const entry = try self.tasks.getOrPut(self.allocator, id);
        if (entry.found_existing) {
            std.debug.panic("Task ID {} already exists", .{id});
        }
        errdefer self.tasks.removeByPtr(entry.key_ptr);

        const Result = ReturnType(func);
        const TypedTask = Task(Result);

        const task = try self.allocator.create(TypedTask);
        errdefer self.allocator.destroy(task);

        // Acquire stack from pool
        const stack = try self.stack_pool.acquire(options.stack_size);
        errdefer self.stack_pool.release(stack);

        task.* = .{
            .any_task = .{
                .id = id,
                .awaitable = .{
                    .kind = .coro,
                    .destroy_fn = &TypedTask.destroyFn,
                },
                .coro = .{
                    .stack = stack,
                    .parent_context_ptr = &self.main_context,
                    .state = .ready,
                },
            },
            .future_result = .{},
        };

        task.any_task.coro.setup(Result, func, args, &task.future_result);

        entry.value_ptr.* = &task.any_task;

        self.ready_queue.push(&task.any_task.awaitable);

        task.any_task.awaitable.ref_count.incr();
        return JoinHandle(Result){ .kind = .{ .coro = task } };
    }

    pub fn yield(self: *Runtime, desired_state: CoroutineState) void {
        const current_coro = coroutines.getCurrent() orelse unreachable;
        const current_task = AnyTask.fromCoroutine(current_coro);

        current_coro.state = desired_state;
        if (desired_state == .ready) {
            self.next_ready_queue.push(&current_task.awaitable);
        }

        // If dead, always switch to scheduler for cleanup
        if (desired_state == .dead) {
            coroutines.switchContext(&current_coro.context, current_coro.parent_context_ptr);
            unreachable;
        }

        if (self.ready_queue.pop()) |next_awaitable| {
            const next_task = AnyTask.fromAwaitable(next_awaitable);

            coroutines.setCurrent(&next_task.coro);
            coroutines.switchContext(&current_coro.context, &next_task.coro.context);
        } else {
            coroutines.switchContext(&current_coro.context, current_coro.parent_context_ptr);
        }

        std.debug.assert(coroutines.getCurrent() == current_coro);
    }

    fn releaseAwaitable(self: *Runtime, awaitable: *Awaitable) void {
        if (awaitable.ref_count.decr()) {
            awaitable.destroy_fn(self, awaitable);
        }
    }

    pub inline fn awaitablePtrFromTaskPtr(task: *AnyTask) *Awaitable {
        return &task.awaitable;
    }

    pub fn getWaiter(self: *Runtime) Waiter {
        const current = coroutines.getCurrent() orelse std.debug.panic("getWaker() must be called from within a coroutine", .{});
        return Waiter{
            .runtime = self,
            .coroutine = current,
        };
    }

    pub fn sleep(self: *Runtime, milliseconds: u64) void {
        self.timedWaitForReady(milliseconds * 1_000_000) catch return;
        unreachable; // Should always timeout - waking without timeout is a bug
    }

    fn ensureBlockingInitialized(self: *Runtime) !void {
        if (self.blocking_initialized) return;
        if (self.thread_pool == null) return error.ThreadPoolRequired;

        self.blocking_completions.init();
        self.async_wakeup = try xev.Async.init();

        // Register async completion to drain blocking tasks
        self.async_wakeup.wait(
            &self.loop,
            &self.async_completion,
            Runtime,
            self,
            drainBlockingCompletions,
        );

        self.blocking_initialized = true;
    }

    pub fn spawnBlocking(
        self: *Runtime,
        comptime func: anytype,
        args: anytype,
    ) !JoinHandle(ReturnType(func)) {
        try self.ensureBlockingInitialized();

        const task = try BlockingTask(ReturnType(func)).init(
            self,
            self.allocator,
            func,
            args,
        );

        return JoinHandle(ReturnType(func)){ .kind = .{ .blocking = task } };
    }

    /// Convenience function that spawns a task, runs the event loop until completion, and returns the result.
    /// This is equivalent to: spawn() + run() + result(), but in a single call.
    /// Returns an error union that includes errors from spawn(), run(), and the task itself.
    pub fn runUntilComplete(self: *Runtime, comptime func: anytype, args: anytype, options: CoroutineOptions) !ReturnPayload(func) {
        var handle = try self.spawn(func, args, options);
        defer handle.deinit();
        try self.run();
        return handle.result();
    }

    fn ReturnPayload(comptime func: anytype) type {
        const T = ReturnType(func);
        return switch (@typeInfo(T)) {
            .error_union => |eu| eu.payload,
            else => T,
        };
    }

    pub fn run(self: *Runtime) !void {
        while (true) {
            // Time-based stack pool cleanup
            const now = std.time.milliTimestamp();
            if (now - self.last_cleanup_ms >= self.cleanup_interval_ms) {
                self.stack_pool.cleanup();
                self.last_cleanup_ms = now;
            }

            // Cleanup dead coroutines
            while (self.cleanup_queue.pop()) |awaitable| {
                const task = AnyTask.fromAwaitable(awaitable);
                _ = self.tasks.remove(task.id);
                // Runtime releases its reference when removing from hashmap
                self.releaseAwaitable(awaitable);
                // If ref_count > 0, Task(T) handles still exist, keep the task alive
            }

            // Process all ready coroutines (once)
            while (self.ready_queue.pop()) |awaitable| {
                const task = AnyTask.fromAwaitable(awaitable);

                coroutines.setCurrent(&task.coro);
                defer coroutines.clearCurrent();
                coroutines.switchContext(&self.main_context, &task.coro.context);

                // Handle dead coroutines (checks getCurrent() to catch tasks that died via direct switch in yield())
                if (coroutines.getCurrent()) |current_coro| {
                    if (current_coro.state == .dead) {
                        const current_task = AnyTask.fromCoroutine(current_coro);
                        const current_awaitable = &current_task.awaitable;

                        // Release stack immediately since coroutine execution is complete
                        if (current_coro.stack) |stack| {
                            self.stack_pool.release(stack);
                            current_coro.stack = null;
                        }

<<<<<<< HEAD
                        while (current_awaitable.waiting_list.pop()) |waiting_awaitable| {
                            const waiting_task = AnyTask.fromAwaitable(waiting_awaitable);
                            self.markReady(&waiting_task.coro);
                        }
                        self.cleanup_queue.push(current_awaitable);
                    }
=======
                        // Mark awaitable as complete and wake all waiters (coroutines and threads)
                        awaitable.markComplete(self);
                        self.cleanup_queue.append(awaitable);
                    },
                    else => {},
>>>>>>> 0c5465d7
                }

                // Other states (.ready, .waiting) are handled by yield() or markReady()
            }

            // Move yielded coroutines back to ready queue
            self.ready_queue.concatByMoving(&self.next_ready_queue);

            // If we have no active coroutines, exit
            if (self.tasks.size == 0) {
                self.loop.stop();
                break;
            }

            // Check for I/O events without blocking if we have pending work
            const mode: xev.RunMode = if (self.cleanup_queue.head != null or self.ready_queue.head != null)
                .no_wait
            else
                .once;

            try self.loop.run(mode);
        }
    }

    pub fn markReady(self: *Runtime, coro: *Coroutine) void {
        if (coro.state != .waiting) std.debug.panic("coroutine is not waiting", .{});
        coro.state = .ready;
        const task = AnyTask.fromCoroutine(coro);
        self.ready_queue.push(&task.awaitable);
    }

    pub fn wait(self: *Runtime, task_id: u64) void {
        const task = self.tasks.get(task_id) orelse return;
        if (task.coro.state == .dead) {
            return;
        }
        const current_coro = coroutines.getCurrent() orelse std.debug.panic("not in coroutine", .{});
        const current_task = AnyTask.fromCoroutine(current_coro);
        if (current_task == task) {
            std.debug.panic("a task cannot wait on itself", .{});
        }
        task.awaitable.waiting_list.push(&current_task.awaitable);
        self.yield(.waiting);
    }

    /// Pack a pointer and 2-bit generation into a tagged pointer for userdata.
    /// Uses lower 2 bits for generation (pointers are aligned).
    inline fn packTimerUserdata(comptime T: type, ptr: *T, generation: u2) ?*anyopaque {
        const addr = @intFromPtr(ptr);
        const tagged = addr | @as(usize, generation);
        return @ptrFromInt(tagged);
    }

    /// Unpack a tagged pointer into the original pointer and generation.
    inline fn unpackTimerUserdata(comptime T: type, userdata: ?*anyopaque) struct { ptr: *T, generation: u2 } {
        const addr = @intFromPtr(userdata);
        const generation: u2 = @truncate(addr & 0x3);
        const ptr_addr = addr & ~@as(usize, 0x3);
        return .{
            .ptr = @ptrFromInt(ptr_addr),
            .generation = generation,
        };
    }

    /// Wait for the current coroutine to be marked ready, with a timeout and custom timeout handler.
    /// The onTimeout callback is called when the timer fires, and should return true if the
    /// coroutine should be woken with error.Timeout, or false if it was already signaled by
    /// another source (in which case the timeout is ignored).
    pub fn timedWaitForReadyWithCallback(
        self: *Runtime,
        timeout_ns: u64,
        comptime TimeoutContext: type,
        timeout_ctx: *TimeoutContext,
        comptime onTimeout: fn (ctx: *TimeoutContext) bool,
    ) error{Timeout}!void {
        const current = coroutines.getCurrent() orelse unreachable;
        const task = AnyTask.fromCoroutine(current);

        const CallbackContext = struct {
            user_ctx: *TimeoutContext,
            timed_out: bool,
        };

        var ctx = CallbackContext{
            .user_ctx = timeout_ctx,
            .timed_out = false,
        };

        var timer = xev.Timer.init() catch unreachable;
        defer timer.deinit();

        // Use timer reset which handles both initial start and restart after cancel
        // Pack context pointer with generation in lower 2 bits
        const tagged_userdata = packTimerUserdata(CallbackContext, &ctx, task.timer_generation);
        timer.reset(
            &self.loop,
            &task.timer_c,
            &task.timer_cancel_c,
            timeout_ns / 1_000_000,
            anyopaque,
            tagged_userdata,
            struct {
                fn callback(
                    userdata: ?*anyopaque,
                    l: *xev.Loop,
                    c: *xev.Completion,
                    r: xev.Timer.RunError!void,
                ) xev.CallbackAction {
                    _ = l;
                    _ = r catch {};

                    // Get task safely from completion (always valid)
                    const t: *AnyTask = @fieldParentPtr("timer_c", c);

                    // Unpack generation from tagged pointer (no deref yet!)
                    const unpacked = unpackTimerUserdata(CallbackContext, userdata);

                    // Check if this callback is from a stale timer
                    if (t.timer_generation != unpacked.generation) {
                        // Stale callback - context is freed, don't touch it!
                        return .disarm;
                    }

                    // Generation matches - safe to dereference context
                    const ctx_ptr = unpacked.ptr;
                    if (onTimeout(ctx_ptr.user_ctx)) {
                        ctx_ptr.timed_out = true;
                        Runtime.fromCoroutine(&t.coro).markReady(&t.coro);
                    }
                    return .disarm;
                }
            }.callback,
        );

        // Wait for either timeout or external markReady
        self.yield(.waiting);

        if (ctx.timed_out) {
            return error.Timeout;
        }

        // Timer already completed, no need to cancel
        if (task.timer_c.state() == .dead) {
            return;
        }

        // Was awakened by external markReady → increment generation to invalidate
        // any pending timer callback, then cancel async
        task.timer_generation +%= 1;
        timer.cancel(
            &self.loop,
            &task.timer_c,
            &task.timer_cancel_c,
            void,
            null,
            noopTimerCancelCallback,
        );
    }

    pub fn timedWaitForReady(self: *Runtime, timeout_ns: u64) error{Timeout}!void {
        const DummyContext = struct {};
        var dummy: DummyContext = .{};
        return self.timedWaitForReadyWithCallback(
            timeout_ns,
            DummyContext,
            &dummy,
            struct {
                fn onTimeout(_: *DummyContext) bool {
                    return true;
                }
            }.onTimeout,
        );
    }
};

test "runtime with thread pool smoke test" {
    const testing = std.testing;

    var runtime = try Runtime.init(testing.allocator, .{
        .thread_pool = .{ .enabled = true },
    });
    defer runtime.deinit();

    // Verify ThreadPool was created
    testing.expect(runtime.thread_pool != null) catch |err| {
        std.debug.print("ThreadPool was not created when enabled\n", .{});
        return err;
    };

    // Run empty runtime (should exit immediately)
    try runtime.run();
}

test "runtime: spawnBlocking smoke test" {
    const testing = std.testing;

    var runtime = try Runtime.init(testing.allocator, .{
        .thread_pool = .{ .enabled = true },
    });
    defer runtime.deinit();

    const TestContext = struct {
        fn blockingWork(x: i32) i32 {
            return x * 2;
        }

        fn asyncTask(rt: *Runtime) !void {
            var handle = try rt.spawnBlocking(blockingWork, .{21});
            defer handle.deinit();

            const result = handle.join();
            try testing.expectEqual(@as(i32, 42), result);
        }
    };

    try runtime.runUntilComplete(TestContext.asyncTask, .{&runtime}, .{});
}

test "runtime: Future basic set and get" {
    const testing = std.testing;

    var runtime = try Runtime.init(testing.allocator, .{});
    defer runtime.deinit();

    const TestContext = struct {
        fn asyncTask(rt: *Runtime) !void {
            const future = try Future(i32).init(rt, testing.allocator);
            defer future.deinit();

            // Set value
            future.set(42);

            // Get value (should return immediately since already set)
            const result = future.wait();
            try testing.expectEqual(@as(i32, 42), result);
        }
    };

    try runtime.runUntilComplete(TestContext.asyncTask, .{&runtime}, .{});
}

test "runtime: Future await from coroutine" {
    const testing = std.testing;

    var runtime = try Runtime.init(testing.allocator, .{});
    defer runtime.deinit();

    const TestContext = struct {
        fn setterTask(future: *Future(i32)) !void {
            // Simulate async work
            const rt = Runtime.getCurrent().?;
            rt.yield(.ready);
            rt.yield(.ready);
            future.set(123);
        }

        fn getterTask(future: *Future(i32)) !i32 {
            // This will block until setter sets the value
            return future.wait();
        }

        fn asyncTask(rt: *Runtime) !void {
            const future = try Future(i32).init(rt, testing.allocator);
            defer future.deinit();

            // Spawn setter coroutine
            var setter_handle = try rt.spawn(setterTask, .{future}, .{});
            defer setter_handle.deinit();

            // Spawn getter coroutine
            var getter_handle = try rt.spawn(getterTask, .{future}, .{});
            defer getter_handle.deinit();

            const result = getter_handle.join();
            try testing.expectEqual(@as(i32, 123), result);
        }
    };

    try runtime.runUntilComplete(TestContext.asyncTask, .{&runtime}, .{});
}

test "runtime: Future multiple waiters" {
    const testing = std.testing;

    var runtime = try Runtime.init(testing.allocator, .{});
    defer runtime.deinit();
    const TestContext = struct {
        fn waiterTask(future: *Future(i32), expected: i32) !void {
            const result = future.wait();
            try testing.expectEqual(expected, result);
        }

        fn setterTask(future: *Future(i32)) !void {
            // Let waiters block first
            const rt = Runtime.getCurrent().?;
            rt.yield(.ready);
            rt.yield(.ready);
            future.set(999);
        }

        fn asyncTask(rt: *Runtime) !void {
            const future = try Future(i32).init(rt, testing.allocator);
            defer future.deinit();

            // Spawn multiple waiters
            var waiter1 = try rt.spawn(waiterTask, .{ future, @as(i32, 999) }, .{});
            defer waiter1.deinit();
            var waiter2 = try rt.spawn(waiterTask, .{ future, @as(i32, 999) }, .{});
            defer waiter2.deinit();
            var waiter3 = try rt.spawn(waiterTask, .{ future, @as(i32, 999) }, .{});
            defer waiter3.deinit();

            // Spawn setter
            var setter = try rt.spawn(setterTask, .{future}, .{});
            defer setter.deinit();

            rt.yield(.ready);
            rt.yield(.ready);
            rt.yield(.ready);
            rt.yield(.ready);

            try waiter1.result();
            try waiter2.result();
            try waiter3.result();
        }
    };

    try runtime.runUntilComplete(TestContext.asyncTask, .{&runtime}, .{});
}<|MERGE_RESOLUTION|>--- conflicted
+++ resolved
@@ -147,7 +147,7 @@
         if (coroutines.getCurrent()) |current| {
             // Coroutine path: add to wait queue and suspend
             const task = AnyTask.fromCoroutine(current);
-            self.waiting_list.append(&task.awaitable);
+            self.waiting_list.push(&task.awaitable);
 
             // Double-check state before suspending (avoid lost wakeup)
             if (self.state.load(.acquire) == 1) {
@@ -156,7 +156,8 @@
                 return;
             }
 
-            current.waitForReady();
+            const runtime = Runtime.fromCoroutine(current);
+            runtime.yield(.waiting);
         } else {
             // Thread path: park on the state using futex
             while (self.state.load(.acquire) == 0) {
@@ -178,7 +179,7 @@
             const task = AnyTask.fromCoroutine(current);
             const rt = Runtime.fromCoroutine(current);
 
-            self.waiting_list.append(&task.awaitable);
+            self.waiting_list.push(&task.awaitable);
 
             if (self.state.load(.acquire) == 1) {
                 _ = self.waiting_list.remove(&task.awaitable);
@@ -377,17 +378,8 @@
                 return res;
             }
 
-<<<<<<< HEAD
-            const current_coro = coroutines.getCurrent() orelse unreachable;
-            const current_task = AnyTask.fromCoroutine(current_coro);
-
-            self.any_future.awaitable.waiting_list.push(&current_task.awaitable);
-
-            self.any_future.runtime.yield(.waiting);
-=======
             // Wait for future to be set (works from both coroutines and threads)
             self.any_future.awaitable.waitForComplete();
->>>>>>> 0c5465d7
 
             return self.future_result.get() orelse unreachable;
         }
@@ -470,16 +462,8 @@
                 return res;
             }
 
-<<<<<<< HEAD
-            const current_coro = coroutines.getCurrent() orelse unreachable;
-            const current_task = AnyTask.fromCoroutine(current_coro);
-
-            self.any_blocking_task.awaitable.waiting_list.push(&current_task.awaitable);
-            self.runtime.yield(.waiting);
-=======
             // Wait for blocking task to complete (works from both coroutines and threads)
             self.any_blocking_task.awaitable.waitForComplete();
->>>>>>> 0c5465d7
 
             return self.future_result.get() orelse unreachable;
         }
@@ -909,20 +893,10 @@
                             current_coro.stack = null;
                         }
 
-<<<<<<< HEAD
-                        while (current_awaitable.waiting_list.pop()) |waiting_awaitable| {
-                            const waiting_task = AnyTask.fromAwaitable(waiting_awaitable);
-                            self.markReady(&waiting_task.coro);
-                        }
+                        // Mark awaitable as complete and wake all waiters (coroutines and threads)
+                        current_awaitable.markComplete(self);
                         self.cleanup_queue.push(current_awaitable);
                     }
-=======
-                        // Mark awaitable as complete and wake all waiters (coroutines and threads)
-                        awaitable.markComplete(self);
-                        self.cleanup_queue.append(awaitable);
-                    },
-                    else => {},
->>>>>>> 0c5465d7
                 }
 
                 // Other states (.ready, .waiting) are handled by yield() or markReady()
