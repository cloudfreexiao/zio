const std = @import("std");
const print = std.debug.print;
const Allocator = std.mem.Allocator;
const builtin = @import("builtin");
const assert = std.debug.assert;
const xev = @import("xev");

const coroutines = @import("coroutines.zig");
const Coroutine = coroutines.Coroutine;
const CoroutineState = coroutines.CoroutineState;
const CoroutineOptions = coroutines.CoroutineOptions;
// const Error = coroutines.Error;
const RefCounter = @import("ref_counter.zig").RefCounter;

// Waker interface for asynchronous operations
pub const Waiter = struct {
    runtime: *Runtime,
    coroutine: *Coroutine,

    pub fn markReady(self: Waiter) void {
        self.runtime.markReady(self.coroutine);
    }

    pub fn waitForReady(self: Waiter) void {
        self.coroutine.waitForReady();
    }
};

// Runtime-specific errors
pub const ZioError = error{
    XevError,
    NotInCoroutine,
};

// Timer callback for libxev
fn markReadyFromXevCallback(
    userdata: ?*Waiter,
    loop: *xev.Loop,
    completion: *xev.Completion,
    result: anyerror!void,
) xev.CallbackAction {
    _ = loop;
    _ = completion;
    _ = result catch {};

    if (userdata) |waker| {
        waker.markReady();
    }
    return .disarm;
}

// Task for runtime scheduling
pub const AnyTask = struct {
    next: ?*AnyTask = null,
    id: u64,
    coro: Coroutine,
    waiting_list: AnyTaskList = AnyTaskList{},
    ref_count: RefCounter(u32) = RefCounter(u32).init(),
    in_list: if (builtin.mode == .Debug) bool else void = if (builtin.mode == .Debug) false else {},
};

// Typed task wrapper that provides type-safe wait() method
pub fn Task(comptime T: type) type {
    return struct {
        const Self = @This();

        task: *AnyTask,
        runtime: *Runtime,
        detached: bool = false,

        pub fn init(task: *AnyTask, runtime: *Runtime) Self {
            // Increment reference count when creating a Task(T) handle
            task.ref_count.incr();
            return Self{
                .task = task,
                .runtime = runtime,
            };
        }

        pub fn deinit(self: *Self) void {
            self.detach();
        }

        pub fn detach(self: *Self) void {
            if (self.detached) return;
            // Decrement reference count for this Task(T) handle
            if (self.task.ref_count.decr()) {
                // Reference count reached zero, destroy the task
                self.task.coro.deinit(self.runtime.allocator);
                self.runtime.allocator.destroy(self.task);
            }
            self.detached = true;
        }

        pub fn join(self: Self) T {
            // Use the task directly to check if already completed
            if (self.task.coro.result != .pending) {
                return self.task.coro.getResult(T).get();
            }

            // Use runtime's wait method for the waiting logic
            self.runtime.wait(self.task.id);

            const coro_result = self.task.coro.getResult(T);
            return coro_result.get();
        }

        pub fn result(self: Self) T {
            const coro_result = self.task.coro.result;
            switch (coro_result) {
                .pending => std.debug.panic("Task has not completed yet", .{}),
                .success => {
                    const typed_result = self.task.coro.getResult(T);
                    return typed_result.get();
                },
                .failure => |err| {
                    const type_info = @typeInfo(T);
                    if (type_info == .error_union) {
                        return @as(T, @errorCast(err));
                    } else {
                        std.debug.panic("Task failed with error: {}", .{err});
                    }
                },
            }
        }
    };
}

fn ReturnType(comptime func: anytype) type {
    return switch (@typeInfo(@TypeOf(func))) {
        .@"fn" => |info| if (info.return_type) |ret| ret else void,
        else => @compileError("ReturnType only supports function types"),
    };
}

// Simple singly-linked list of tasks
pub const AnyTaskList = struct {
    head: ?*AnyTask = null,
    tail: ?*AnyTask = null,

    pub fn push(self: *AnyTaskList, task: *AnyTask) void {
<<<<<<< HEAD
=======
        if (builtin.mode == .Debug) {
            std.debug.assert(!task.in_list);
            task.in_list = true;
        }
>>>>>>> dc2d52e8
        task.next = null;
        if (self.tail) |tail| {
            tail.next = task;
            self.tail = task;
        } else {
            self.head = task;
            self.tail = task;
        }
    }

    pub fn pop(self: *AnyTaskList) ?*AnyTask {
        const head = self.head orelse return null;
<<<<<<< HEAD
=======
        if (builtin.mode == .Debug) {
            head.in_list = false;
        }
>>>>>>> dc2d52e8
        self.head = head.next;
        if (self.head == null) {
            self.tail = null;
        }
        head.next = null;
        return head;
    }

    pub fn append(self: *AnyTaskList, task: *AnyTask) void {
        self.push(task);
    }

    pub fn concatByMoving(self: *AnyTaskList, other: *AnyTaskList) void {
        if (other.head == null) return;

        if (self.tail) |tail| {
            tail.next = other.head;
            self.tail = other.tail;
        } else {
            self.head = other.head;
            self.tail = other.tail;
        }

        other.head = null;
        other.tail = null;
    }
<<<<<<< HEAD
=======

    pub fn remove(self: *AnyTaskList, task: *AnyTask) bool {
        // Handle empty list
        if (self.head == null) return false;

        // Handle removing head
        if (self.head == task) {
            if (builtin.mode == .Debug) {
                std.debug.assert(task.in_list);
                task.in_list = false;
            }
            self.head = task.next;
            if (self.head == null) {
                self.tail = null;
            }
            task.next = null;
            return true;
        }

        // Search for task in the list
        var current = self.head;
        while (current) |curr| {
            if (curr.next == task) {
                if (builtin.mode == .Debug) {
                    std.debug.assert(task.in_list);
                    task.in_list = false;
                }
                curr.next = task.next;
                if (task == self.tail) {
                    self.tail = curr;
                }
                task.next = null;
                return true;
            }
            current = curr.next;
        }

        return false;
    }
>>>>>>> dc2d52e8
};

// Runtime class - the main zio runtime
pub const Runtime = struct {
    loop: xev.Loop,
    count: u32 = 0,
    main_context: coroutines.Context,
    allocator: Allocator,

    tasks: std.AutoHashMapUnmanaged(u64, *AnyTask) = .{},

    ready_queue: AnyTaskList = .{},
    cleanup_queue: AnyTaskList = .{},

    pub fn init(allocator: Allocator) !Runtime {
        // Initialize libxev loop
        const loop = try xev.Loop.init(.{});

        return Runtime{
            .allocator = allocator,
            .loop = loop,
            .main_context = undefined,
        };
    }

    pub fn deinit(self: *Runtime) void {
        var iter = self.tasks.iterator();
        while (iter.next()) |entry| {
            const task = entry.value_ptr.*;
            task.coro.deinit(self.allocator);
            self.allocator.destroy(task);
        }
        self.tasks.deinit(self.allocator);

        self.loop.deinit();
    }

    pub fn spawn(self: *Runtime, comptime func: anytype, args: anytype, options: CoroutineOptions) !Task(ReturnType(func)) {
        const id = self.count;
        self.count += 1;

        const entry = try self.tasks.getOrPut(self.allocator, id);
        if (entry.found_existing) {
            std.debug.panic("Task ID {} already exists", .{id});
        }
        errdefer self.tasks.removeByPtr(entry.key_ptr);

        var task = try self.allocator.create(AnyTask);
        errdefer self.allocator.destroy(task);

        task.* = .{
            .id = id,
            .coro = undefined,
        };

        task.coro = try Coroutine.init(self.allocator, func, args, options);
        errdefer task.coro.deinit(self.allocator);

        entry.value_ptr.* = task;

        self.ready_queue.push(task);

        task.ref_count.incr();
        return .{ .task = task, .runtime = self };
    }

    pub fn yield(self: *Runtime) void {
        _ = self;
        coroutines.yield();
    }

    pub fn getWaiter(self: *Runtime) Waiter {
        const current = coroutines.getCurrent() orelse std.debug.panic("getWaker() must be called from within a coroutine", .{});
        return Waiter{
            .runtime = self,
            .coroutine = current,
        };
    }

    pub fn sleep(self: *Runtime, milliseconds: u64) void {
        var waiter = self.getWaiter();

        var timer = xev.Timer.init() catch unreachable;
        defer timer.deinit();

        // Start the timer
        var completion: xev.Completion = undefined;
        timer.run(
            &self.loop,
            &completion,
            milliseconds,
            Waiter,
            &waiter,
            markReadyFromXevCallback,
        );

        // Wait for timer to fire
        waiter.waitForReady();
    }

    pub fn run(self: *Runtime) !void {
        while (true) {
            var reschedule: AnyTaskList = .{};

            // Cleanup dead coroutines
            while (self.cleanup_queue.pop()) |task| {
                _ = self.tasks.remove(task.id);
                // Runtime releases its reference when removing from hashmap
                if (task.ref_count.decr()) {
                    // No more references, safe to deallocate
                    task.coro.deinit(self.allocator);
                    self.allocator.destroy(task);
                }
                // If ref_count > 0, Task(T) handles still exist, keep the task alive
            }

            // Process all ready coroutines (once)
            while (self.ready_queue.pop()) |task| {
                task.coro.state = .running;
                task.coro.switchTo(&self.main_context);

                // If the coroutines just yielded, it will end up in running state, so mark it as ready
                if (task.coro.state == .running) {
                    task.coro.state = .ready;
                }

                switch (task.coro.state) {
<<<<<<< HEAD
                    .ready => reschedule.push(task),
=======
                    .ready => reschedule.append(task),
>>>>>>> dc2d52e8
                    .dead => {
                        while (task.waiting_list.pop()) |waiting_task| {
                            self.markReady(&waiting_task.coro);
                        }
                        self.cleanup_queue.push(task);
                    },
                    else => {},
                }
            }

            // Re-add coroutines that we previously ready
            self.ready_queue.concatByMoving(&reschedule);

            // If we have no active coroutines, exit
            if (self.tasks.size == 0) {
                self.loop.stop();
                break;
            }

            // Wait for I/O events to make coroutines ready again
            try self.loop.run(.once);
        }
    }

    pub fn getResult(self: *Runtime, comptime T: type, id: u64) ?coroutines.CoroutineResult(T) {
        const task = self.tasks.get(id) orelse return null;
        return task.coro.getResult(T);
    }

<<<<<<< HEAD
    inline fn taskPtrFromCoroPtr(coro: *Coroutine) *AnyTask {
=======
    pub inline fn taskPtrFromCoroPtr(coro: *Coroutine) *AnyTask {
>>>>>>> dc2d52e8
        const task: *AnyTask = @fieldParentPtr("coro", coro);
        return task;
    }

    pub fn markReady(self: *Runtime, coro: *Coroutine) void {
        if (coro.state != .waiting) std.debug.panic("coroutine is not waiting", .{});
        coro.state = .ready;
        const task = taskPtrFromCoroPtr(coro);
        self.ready_queue.push(task);
    }

    pub fn wait(self: *Runtime, task_id: u64) void {
        const task = self.tasks.get(task_id) orelse return;
        if (task.coro.result != .pending) {
            return;
        }
        const current_coro = coroutines.getCurrent() orelse std.debug.panic("not in coroutine", .{});
<<<<<<< HEAD
        task.waiting_list.push(taskPtrFromCoroPtr(current_coro));
=======
        const current_task = taskPtrFromCoroPtr(current_coro);
        if (current_task == task) {
            std.debug.panic("a task cannot wait on itself", .{});
        }
        task.waiting_list.append(current_task);
>>>>>>> dc2d52e8
        current_coro.waitForReady();
    }
};<|MERGE_RESOLUTION|>--- conflicted
+++ resolved
@@ -139,13 +139,10 @@
     tail: ?*AnyTask = null,
 
     pub fn push(self: *AnyTaskList, task: *AnyTask) void {
-<<<<<<< HEAD
-=======
         if (builtin.mode == .Debug) {
             std.debug.assert(!task.in_list);
             task.in_list = true;
         }
->>>>>>> dc2d52e8
         task.next = null;
         if (self.tail) |tail| {
             tail.next = task;
@@ -158,12 +155,9 @@
 
     pub fn pop(self: *AnyTaskList) ?*AnyTask {
         const head = self.head orelse return null;
-<<<<<<< HEAD
-=======
         if (builtin.mode == .Debug) {
             head.in_list = false;
         }
->>>>>>> dc2d52e8
         self.head = head.next;
         if (self.head == null) {
             self.tail = null;
@@ -190,8 +184,6 @@
         other.head = null;
         other.tail = null;
     }
-<<<<<<< HEAD
-=======
 
     pub fn remove(self: *AnyTaskList, task: *AnyTask) bool {
         // Handle empty list
@@ -231,7 +223,6 @@
 
         return false;
     }
->>>>>>> dc2d52e8
 };
 
 // Runtime class - the main zio runtime
@@ -359,11 +350,7 @@
                 }
 
                 switch (task.coro.state) {
-<<<<<<< HEAD
                     .ready => reschedule.push(task),
-=======
-                    .ready => reschedule.append(task),
->>>>>>> dc2d52e8
                     .dead => {
                         while (task.waiting_list.pop()) |waiting_task| {
                             self.markReady(&waiting_task.coro);
@@ -393,11 +380,7 @@
         return task.coro.getResult(T);
     }
 
-<<<<<<< HEAD
-    inline fn taskPtrFromCoroPtr(coro: *Coroutine) *AnyTask {
-=======
     pub inline fn taskPtrFromCoroPtr(coro: *Coroutine) *AnyTask {
->>>>>>> dc2d52e8
         const task: *AnyTask = @fieldParentPtr("coro", coro);
         return task;
     }
@@ -415,15 +398,11 @@
             return;
         }
         const current_coro = coroutines.getCurrent() orelse std.debug.panic("not in coroutine", .{});
-<<<<<<< HEAD
-        task.waiting_list.push(taskPtrFromCoroPtr(current_coro));
-=======
         const current_task = taskPtrFromCoroPtr(current_coro);
         if (current_task == task) {
             std.debug.panic("a task cannot wait on itself", .{});
         }
         task.waiting_list.append(current_task);
->>>>>>> dc2d52e8
         current_coro.waitForReady();
     }
 };