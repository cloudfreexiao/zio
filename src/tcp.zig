const std = @import("std");
const xev = @import("xev");
const Runtime = @import("runtime.zig").Runtime;
const Waiter = @import("runtime.zig").Waiter;
const Address = @import("address.zig").Address;
const ResetEvent = @import("sync.zig").ResetEvent;

const TEST_PORT = 45001;

fn echoServer(rt: *Runtime, ready_event: *ResetEvent) !void {
    const addr = try Address.parseIp4("127.0.0.1", TEST_PORT);
    var listener = try TcpListener.init(rt, addr);
    defer listener.close();

    try listener.bind(addr);
    try listener.listen(1);

    ready_event.set();

    var stream = try listener.accept();
    defer {
        stream.shutdown() catch {};
        stream.close();
    }

    var buffer: [1024]u8 = undefined;
    while (true) {
        const bytes_read = try stream.read(&buffer);
        if (bytes_read == 0) break;

        try stream.writeAll(buffer[0..bytes_read]);
    }
}


pub const TcpListener = struct {
    xev_tcp: xev.TCP,
    runtime: *Runtime,

    pub fn init(runtime: *Runtime, addr: Address) !TcpListener {
        return TcpListener{
            .xev_tcp = try xev.TCP.init(addr),
            .runtime = runtime,
        };
    }

    pub fn bind(self: *TcpListener, addr: Address) !void {
        try self.xev_tcp.bind(addr);
    }

    pub fn listen(self: *TcpListener, backlog: u31) !void {
        try self.xev_tcp.listen(backlog);
    }

    pub fn accept(self: *TcpListener) !TcpStream {
        var waiter = self.runtime.getWaiter();
        var completion: xev.Completion = undefined;

        const Result = struct {
            waiter: Waiter,
            result: xev.AcceptError!xev.TCP = undefined,

            pub fn callback(
                result_data_ptr: ?*@This(),
                loop: *xev.Loop,
                completion_inner: *xev.Completion,
                result: xev.AcceptError!xev.TCP,
            ) xev.CallbackAction {
                _ = loop;
                _ = completion_inner;

                const result_data = result_data_ptr.?;
                result_data.result = result;
                result_data.waiter.markReady();

                return .disarm;
            }
        };

        var result_data: Result = .{ .waiter = waiter };

        self.xev_tcp.accept(
            &self.runtime.loop,
            &completion,
            Result,
            &result_data,
            Result.callback,
        );

        waiter.waitForReady();

        const accepted_tcp = try result_data.result;
        return TcpStream{
            .xev_tcp = accepted_tcp,
            .runtime = self.runtime,
        };
    }

    pub fn close(self: *TcpListener) void {
        var waiter = self.runtime.getWaiter();
        var completion: xev.Completion = undefined;

        const Result = struct {
            waiter: Waiter,
            result: xev.CloseError!void = undefined,

            pub fn callback(
                result_data_ptr: ?*@This(),
                loop: *xev.Loop,
                completion_inner: *xev.Completion,
                socket: xev.TCP,
                result: xev.CloseError!void,
            ) xev.CallbackAction {
                _ = loop;
                _ = completion_inner;
                _ = socket;

                const result_data = result_data_ptr.?;
                result_data.result = result;
                result_data.waiter.markReady();

                return .disarm;
            }
        };

        var result_data: Result = .{ .waiter = waiter };

        self.xev_tcp.close(
            &self.runtime.loop,
            &completion,
            Result,
            &result_data,
            Result.callback,
        );

        waiter.waitForReady();

        // Ignore close errors, following Zig std lib pattern
        _ = result_data.result catch {};
    }

    pub fn deinit(self: *TcpListener) void {
        self.close();
    }
};

pub const TcpStream = struct {
    xev_tcp: xev.TCP,
    runtime: *Runtime,

    pub const ReadError = anyerror;
    pub const WriteError = anyerror;

    /// Establishes a TCP connection to the specified address.
    /// Returns a connected TcpStream on success.
    pub fn connect(runtime: *Runtime, addr: Address) !TcpStream {
        var tcp = try xev.TCP.init(addr);
        var waiter = runtime.getWaiter();
        var completion: xev.Completion = undefined;

        const Result = struct {
            waiter: Waiter,
            result: xev.ConnectError!void = undefined,

            pub fn callback(
                result_data_ptr: ?*@This(),
                loop: *xev.Loop,
                completion_inner: *xev.Completion,
                socket: xev.TCP,
                result: xev.ConnectError!void,
            ) xev.CallbackAction {
                _ = loop;
                _ = completion_inner;
                _ = socket;

                const result_data = result_data_ptr.?;
                result_data.result = result;
                result_data.waiter.markReady();

                return .disarm;
            }
        };

        var result_data: Result = .{ .waiter = waiter };

        tcp.connect(
            &runtime.loop,
            &completion,
            addr,
            Result,
            &result_data,
            Result.callback,
        );

        waiter.waitForReady();

        try result_data.result;

        return TcpStream{
            .xev_tcp = tcp,
            .runtime = runtime,
        };
    }

    /// Reads data from the stream into the provided buffer.
    /// Returns the number of bytes read, which may be less than buffer.len.
    /// A return value of 0 indicates end-of-stream.
    pub fn read(self: *const TcpStream, buffer: []u8) !usize {
        var waiter = self.runtime.getWaiter();
        var completion: xev.Completion = undefined;

        const Result = struct {
            waiter: Waiter,
            result: xev.ReadError!usize = undefined,

            pub fn callback(
                result_data_ptr: ?*@This(),
                loop: *xev.Loop,
                completion_inner: *xev.Completion,
                socket: xev.TCP,
                buffer_inner: xev.ReadBuffer,
                result: xev.ReadError!usize,
            ) xev.CallbackAction {
                _ = loop;
                _ = completion_inner;
                _ = socket;
                _ = buffer_inner;

                const result_data = result_data_ptr.?;
                result_data.result = result;
                result_data.waiter.markReady();

                return .disarm;
            }
        };

        var result_data: Result = .{ .waiter = waiter };

        self.xev_tcp.read(
            &self.runtime.loop,
            &completion,
            .{ .slice = buffer },
            Result,
            &result_data,
            Result.callback,
        );

        waiter.waitForReady();

        return result_data.result catch |err| switch (err) {
            error.EOF => 0,
            else => err,
        };
    }

    /// Reads data from the stream into the provided iovecs.
    /// Returns the number of bytes read from the first non-empty buffer.
    /// This differs from POSIX readv by only filling the first buffer.
    pub fn readv(self: *const TcpStream, iovecs: []std.posix.iovec) anyerror!usize {
        // Find the first non-empty buffer
        for (iovecs) |iovec| {
            if (iovec.len == 0) continue;

            const buffer = iovec.base[0..iovec.len];
            return try self.read(buffer);
        }
        return 0; // All iovecs are empty
    }

    /// Reads data from the stream into all provided iovecs until they are filled
    /// or EOF is reached. Returns the total number of bytes read across all buffers.
    /// Unlike readv, this function attempts to fill all buffers completely.
    pub fn readvAll(self: *const TcpStream, iovecs: []std.posix.iovec) anyerror!usize {
        var total_read: usize = 0;

        for (iovecs) |iovec| {
            var buffer = iovec.base[0..iovec.len];

            while (buffer.len > 0) {
                const bytes_read = try self.read(buffer);

                if (bytes_read == 0) {
                    return total_read; // EOF reached
                }

                buffer = buffer[bytes_read..];
                total_read += bytes_read;
            }
        }

        return total_read;
    }

    /// Returns the number of bytes read. If the number read is smaller than
    /// `buffer.len`, it means the stream reached the end. Reaching the end of
    /// a stream is not an error condition.
    pub fn readAll(self: *const TcpStream, buffer: []u8) anyerror!usize {
        return self.readAtLeast(buffer, buffer.len);
    }

    /// Returns the number of bytes read, calling the underlying read function
    /// the minimal number of times until the buffer has at least `len` bytes
    /// filled. If the number read is less than `len` it means the stream
    /// reached the end. Reaching the end of the stream is not an error
    /// condition.
    pub fn readAtLeast(self: *const TcpStream, buffer: []u8, len: usize) anyerror!usize {
        std.debug.assert(len <= buffer.len);
        var index: usize = 0;
        while (index < len) {
            const amt = try self.read(buffer[index..]);
            if (amt == 0) break;
            index += amt;
        }
        return index;
    }

    /// Writes data to the stream. Returns the number of bytes written,
    /// which may be less than the length of data.
    pub fn write(self: *const TcpStream, data: []const u8) !usize {
        var waiter = self.runtime.getWaiter();
        var completion: xev.Completion = undefined;

        const Result = struct {
            waiter: Waiter,
            result: xev.WriteError!usize = undefined,

            pub fn callback(
                result_data_ptr: ?*@This(),
                loop: *xev.Loop,
                completion_inner: *xev.Completion,
                socket: xev.TCP,
                buffer_inner: xev.WriteBuffer,
                result: xev.WriteError!usize,
            ) xev.CallbackAction {
                _ = loop;
                _ = completion_inner;
                _ = socket;
                _ = buffer_inner;

                const result_data = result_data_ptr.?;
                result_data.result = result;
                result_data.waiter.markReady();

                return .disarm;
            }
        };

        var result_data: Result = .{ .waiter = waiter };

        self.xev_tcp.write(
            &self.runtime.loop,
            &completion,
            .{ .slice = data },
            Result,
            &result_data,
            Result.callback,
        );

        waiter.waitForReady();

        return result_data.result;
    }

    /// Writes all data to the stream, looping until the entire buffer is written.
    /// Returns when all bytes have been written successfully.
    pub fn writeAll(self: *const TcpStream, data: []const u8) !void {
        var offset: usize = 0;

        while (offset < data.len) {
            const bytes_written = try self.write(data[offset..]);
            offset += bytes_written;
        }
    }

    /// Writes data from the provided iovecs to the stream.
    /// Returns the number of bytes written from the first non-empty buffer.
    /// See https://github.com/ziglang/zig/issues/7699
    pub fn writev(self: *const TcpStream, iovecs: []const std.posix.iovec_const) anyerror!usize {
        // Find the first non-empty buffer
        for (iovecs) |iovec| {
            if (iovec.len == 0) continue;

            const buffer = iovec.base[0..iovec.len];
            return try self.write(buffer);
        }
        return 0; // All iovecs are empty
    }

    /// Writes all data from the provided iovecs to the stream, looping until
    /// all buffers are completely written.
    /// See https://github.com/ziglang/zig/issues/7699
    /// See equivalent function: `std.fs.File.writevAll`.
    pub fn writevAll(self: *const TcpStream, iovecs: []const std.posix.iovec_const) anyerror!void {
        for (iovecs) |iovec| {
            var buffer = iovec.base[0..iovec.len];
            while (buffer.len > 0) {
                const bytes_written = try self.write(buffer);
                buffer = buffer[bytes_written..];
            }
        }
    }

    /// Shuts down the write side of the TCP connection.
    /// This sends a FIN packet to signal that no more data will be sent.
    pub fn shutdown(self: *TcpStream) !void {
        var waiter = self.runtime.getWaiter();
        var completion: xev.Completion = undefined;

        const Result = struct {
            waiter: Waiter,
            result: xev.ShutdownError!void = undefined,

            pub fn callback(
                result_data_ptr: ?*@This(),
                loop: *xev.Loop,
                completion_inner: *xev.Completion,
                socket: xev.TCP,
                result: xev.ShutdownError!void,
            ) xev.CallbackAction {
                _ = loop;
                _ = completion_inner;
                _ = socket;

                const result_data = result_data_ptr.?;
                result_data.result = result;
                result_data.waiter.markReady();

                return .disarm;
            }
        };

        var result_data: Result = .{ .waiter = waiter };

        self.xev_tcp.shutdown(
            &self.runtime.loop,
            &completion,
            Result,
            &result_data,
            Result.callback,
        );

        waiter.waitForReady();

        return result_data.result;
    }

    /// Closes the TCP stream and releases associated resources.
    /// This operation is asynchronous but returns immediately.
    pub fn close(self: *TcpStream) void {
        var waiter = self.runtime.getWaiter();
        var completion: xev.Completion = undefined;

        const Result = struct {
            waiter: Waiter,
            result: xev.CloseError!void = undefined,

            pub fn callback(
                result_data_ptr: ?*@This(),
                loop: *xev.Loop,
                completion_inner: *xev.Completion,
                socket: xev.TCP,
                result: xev.CloseError!void,
            ) xev.CallbackAction {
                _ = loop;
                _ = completion_inner;
                _ = socket;

                const result_data = result_data_ptr.?;
                result_data.result = result;
                result_data.waiter.markReady();

                return .disarm;
            }
        };

        var result_data: Result = .{ .waiter = waiter };

        self.xev_tcp.close(
            &self.runtime.loop,
            &completion,
            Result,
            &result_data,
            Result.callback,
        );

        waiter.waitForReady();

        // Ignore close errors, following Zig std lib pattern
        _ = result_data.result catch {};
    }

    // New Zig 0.15 streaming interface
    pub const Reader = struct {
        tcp_stream: *const TcpStream,
        interface: std.io.Reader,

        pub fn init(tcp_stream: *const TcpStream, buffer: []u8) Reader {
            return .{
                .tcp_stream = tcp_stream,
                .interface = .{
                    .vtable = &.{
                        .stream = stream,
                        .discard = discard,
                        .readVec = readVec,
                    },
                    .buffer = buffer,
                    .seek = 0,
                    .end = 0,
                },
            };
        }

        fn stream(io_reader: *std.io.Reader, w: *std.io.Writer, limit: std.io.Limit) std.io.Reader.StreamError!usize {
            const r: *Reader = @alignCast(@fieldParentPtr("interface", io_reader));
            const dest = limit.slice(try w.writableSliceGreedy(1));
            const n = r.tcp_stream.read(dest) catch |err| switch (err) {
                error.EOF => return error.EndOfStream,
                else => return error.ReadFailed,
            };
            if (n == 0) return error.EndOfStream;
            w.advance(n);
            return n;
        }

        fn discard(io_reader: *std.io.Reader, limit: std.io.Limit) std.io.Reader.Error!usize {
            const r: *Reader = @alignCast(@fieldParentPtr("interface", io_reader));
            // Use the buffer as temporary storage for discarded data
            var total_discarded: usize = 0;
            const remaining = @intFromEnum(limit);

            while (total_discarded < remaining) {
                const to_read = @min(remaining - total_discarded, io_reader.buffer.len);
                const n = r.tcp_stream.read(io_reader.buffer[0..to_read]) catch |err| switch (err) {
                    error.EOF => return error.EndOfStream,
                    else => return error.ReadFailed,
                };
                if (n == 0) break;
                total_discarded += n;
            }
            return total_discarded;
        }

        fn readVec(io_reader: *std.io.Reader, data: [][]u8) std.io.Reader.Error!usize {
            const r: *Reader = @alignCast(@fieldParentPtr("interface", io_reader));

            // Use writableVector to properly manage buffer and data vectors
            var vecs: [32][]u8 = undefined; // Reasonable limit for vectored I/O
            const dest_n, const data_size = try io_reader.writableVector(&vecs, data);
            const dest = vecs[0..dest_n];

            if (dest.len == 0) return 0;

            // Read into the first available buffer
            std.debug.assert(dest[0].len != 0);
            const n = r.tcp_stream.read(dest[0]) catch |err| switch (err) {
                error.EOF => return error.EndOfStream,
                else => return error.ReadFailed,
            };
            if (n == 0) return error.EndOfStream;

            // If we read into the internal buffer, update end pointer
            if (n > data_size) {
                io_reader.end += n - data_size;
                return data_size;
            }
            return n;
        }
    };

    pub const Writer = struct {
        tcp_stream: *const TcpStream,
        interface: std.io.Writer,

        pub fn init(tcp_stream: *const TcpStream, buffer: []u8) Writer {
            return .{
                .tcp_stream = tcp_stream,
                .interface = .{
                    .vtable = &.{
                        .drain = drain,
                        .flush = flush,
                    },
                    .buffer = buffer,
                    .end = 0,
                },
            };
        }

        fn drain(io_writer: *std.io.Writer, data: []const []const u8, splat: usize) std.io.Writer.Error!usize {
            const w: *Writer = @alignCast(@fieldParentPtr("interface", io_writer));
            const buffered = io_writer.buffered();

            // First, write any buffered data
            if (buffered.len != 0) {
                const n = w.tcp_stream.write(buffered) catch |err| switch (err) {
                    else => return error.WriteFailed,
                };
                return io_writer.consume(n);
            }

            // Then write the provided data
            for (data[0..data.len -| 1]) |slice| {
                if (slice.len == 0) continue;
                const n = w.tcp_stream.write(slice) catch |err| switch (err) {
                    else => return error.WriteFailed,
                };
                return io_writer.consume(n);
            }

            // Handle splat pattern (last element repeated)
            const pattern = data[data.len - 1];
            if (pattern.len == 0 or splat == 0) return 0;

            const n = w.tcp_stream.write(pattern) catch |err| switch (err) {
                else => return error.WriteFailed,
            };
            return io_writer.consume(n);
        }

        fn flush(io_writer: *std.io.Writer) std.io.Writer.Error!void {
            const w: *Writer = @alignCast(@fieldParentPtr("interface", io_writer));

            while (io_writer.end > 0) {
                const buffered = io_writer.buffered();
                const n = w.tcp_stream.write(buffered) catch |err| switch (err) {
                    else => return error.WriteFailed,
                };
                if (n == 0) return error.WriteFailed; // No progress made
                _ = io_writer.consume(n);
            }
        }
    };

    // Zig 0.15+ interface methods
    pub fn reader(self: *const TcpStream, buffer: []u8) Reader {
        return Reader.init(self, buffer);
    }

    pub fn writer(self: *const TcpStream, buffer: []u8) Writer {
        return Writer.init(self, buffer);
    }

    // Zig 0.14 compatible functions

    fn readFn(context: *const TcpStream, buffer: []u8) ReadError!usize {
        return context.read(buffer);
    }
<<<<<<< HEAD

    fn writeFn(context: *const TcpStream, bytes: []const u8) WriteError!usize {
        return context.write(bytes);
    }


    };
=======
};
>>>>>>> 70c2ecd2

test "TCP: basic echo server and client" {
    const testing = std.testing;
    const allocator = testing.allocator;

    var runtime = try Runtime.init(allocator, .{});
    defer runtime.deinit();

    var server_ready = ResetEvent.init(&runtime);

    const ClientTask = struct {
        fn run(rt: *Runtime, ready_event: *ResetEvent) !void {
            ready_event.wait();

            const addr = try Address.parseIp4("127.0.0.1", TEST_PORT);
            var stream = try TcpStream.connect(rt, addr);
            defer stream.close();

            const test_data = "Hello, TCP!";
            try stream.writeAll(test_data);
            try stream.shutdown();

            var buffer: [1024]u8 = undefined;
            const bytes_read = try stream.readAll(&buffer);
            try testing.expectEqualStrings(test_data, buffer[0..bytes_read]);
        }
    };

    var server_task = try runtime.spawn(echoServer, .{ &runtime, &server_ready }, .{});
    defer server_task.deinit();

    var client_task = try runtime.spawn(ClientTask.run, .{ &runtime, &server_ready }, .{});
    defer client_task.deinit();

    try runtime.run();

    try server_task.result();
    try client_task.result();
}

test "TCP: readv reads first buffer only" {
    const testing = std.testing;
    const allocator = testing.allocator;

    var runtime = try Runtime.init(allocator, .{});
    defer runtime.deinit();

    var server_ready = ResetEvent.init(&runtime);

    const ClientTask = struct {
        fn run(rt: *Runtime, ready_event: *ResetEvent) !void {
            ready_event.wait();

            const addr = try Address.parseIp4("127.0.0.1", TEST_PORT);
            var stream = try TcpStream.connect(rt, addr);
            defer stream.close();

            try stream.writeAll("Hello, World!");
            try stream.shutdown();

            var buf1: [5]u8 = undefined;
            var buf2: [5]u8 = undefined;
            var buf3: [10]u8 = undefined;

            var iovecs = [_]std.posix.iovec{
                .{ .base = buf1[0..].ptr, .len = buf1.len },
                .{ .base = buf2[0..].ptr, .len = buf2.len },
                .{ .base = buf3[0..].ptr, .len = buf3.len },
            };

            const bytes_read = try stream.readv(&iovecs);
            try testing.expectEqual(5, bytes_read);
            try testing.expectEqualStrings("Hello", &buf1);
        }
    };

    var server_task = try runtime.spawn(echoServer, .{ &runtime, &server_ready }, .{});
    defer server_task.deinit();

    var client_task = try runtime.spawn(ClientTask.run, .{ &runtime, &server_ready }, .{});
    defer client_task.deinit();

    try runtime.run();
    try server_task.result();
    try client_task.result();
}

test "TCP: readvAll reads all buffers" {
    const testing = std.testing;
    const allocator = testing.allocator;

    var runtime = try Runtime.init(allocator, .{});
    defer runtime.deinit();

    var server_ready = ResetEvent.init(&runtime);

    const ClientTask = struct {
        fn run(rt: *Runtime, ready_event: *ResetEvent) !void {
            ready_event.wait();

            const addr = try Address.parseIp4("127.0.0.1", TEST_PORT);
            var stream = try TcpStream.connect(rt, addr);
            defer stream.close();

            try stream.writeAll("Hello, World!");
            try stream.shutdown();

            var buf1: [5]u8 = undefined;
            var buf2: [2]u8 = undefined;
            var buf3: [6]u8 = undefined;

            var iovecs = [_]std.posix.iovec{
                .{ .base = buf1[0..].ptr, .len = buf1.len },
                .{ .base = buf2[0..].ptr, .len = buf2.len },
                .{ .base = buf3[0..].ptr, .len = buf3.len },
            };

            const bytes_read = try stream.readvAll(&iovecs);
            try testing.expectEqual(13, bytes_read);
            try testing.expectEqualStrings("Hello", &buf1);
            try testing.expectEqualStrings(", ", &buf2);
            try testing.expectEqualStrings("World!", &buf3);
        }
    };

    var server_task = try runtime.spawn(echoServer, .{ &runtime, &server_ready }, .{});
    defer server_task.deinit();

    var client_task = try runtime.spawn(ClientTask.run, .{ &runtime, &server_ready }, .{});
    defer client_task.deinit();

    try runtime.run();
    try server_task.result();
    try client_task.result();
}

test "TCP: writev writes first buffer only" {
    const testing = std.testing;
    const allocator = testing.allocator;

    var runtime = try Runtime.init(allocator, .{});
    defer runtime.deinit();

    var server_ready = ResetEvent.init(&runtime);

    const ClientTask = struct {
        fn run(rt: *Runtime, ready_event: *ResetEvent) !void {
            ready_event.wait();

            const addr = try Address.parseIp4("127.0.0.1", TEST_PORT);
            var stream = try TcpStream.connect(rt, addr);
            defer stream.close();

            const data1 = "Hello";
            const data2 = ", ";
            const data3 = "World!";

            var iovecs = [_]std.posix.iovec_const{
                .{ .base = data1.ptr, .len = data1.len },
                .{ .base = data2.ptr, .len = data2.len },
                .{ .base = data3.ptr, .len = data3.len },
            };

            const bytes_written = try stream.writev(&iovecs);
            try stream.shutdown();
            try testing.expectEqual(5, bytes_written);

            var buffer: [20]u8 = undefined;
            const bytes_read = try stream.readAll(&buffer);
            try testing.expect(bytes_read >= 5);
            try testing.expectEqualStrings("Hello", buffer[0..5]);
        }
    };

    var server_task = try runtime.spawn(echoServer, .{ &runtime, &server_ready }, .{});
    defer server_task.deinit();

    var client_task = try runtime.spawn(ClientTask.run, .{ &runtime, &server_ready }, .{});
    defer client_task.deinit();

    try runtime.run();
    try server_task.result();
    try client_task.result();
}

test "TCP: writevAll writes all buffers" {
    const testing = std.testing;
    const allocator = testing.allocator;

    var runtime = try Runtime.init(allocator, .{});
    defer runtime.deinit();

    var server_ready = ResetEvent.init(&runtime);

    const ClientTask = struct {
        fn run(rt: *Runtime, ready_event: *ResetEvent) !void {
            ready_event.wait();

            const addr = try Address.parseIp4("127.0.0.1", TEST_PORT);
            var stream = try TcpStream.connect(rt, addr);
            defer stream.close();

            const data1 = "Hello";
            const data2 = ", ";
            const data3 = "World!";

            var iovecs = [_]std.posix.iovec_const{
                .{ .base = data1.ptr, .len = data1.len },
                .{ .base = data2.ptr, .len = data2.len },
                .{ .base = data3.ptr, .len = data3.len },
            };

            try stream.writevAll(&iovecs);
            try stream.shutdown();

            var buffer: [20]u8 = undefined;
            const bytes_read = try stream.readAll(&buffer);
            try testing.expectEqual(13, bytes_read);
            try testing.expectEqualStrings("Hello, World!", buffer[0..bytes_read]);
        }
    };

    var server_task = try runtime.spawn(echoServer, .{ &runtime, &server_ready }, .{});
    defer server_task.deinit();

    var client_task = try runtime.spawn(ClientTask.run, .{ &runtime, &server_ready }, .{});
    defer client_task.deinit();

    try runtime.run();
    try server_task.result();
    try client_task.result();
}

test "TCP: readAtLeast reads minimum bytes" {
    const testing = std.testing;
    const allocator = testing.allocator;

    var runtime = try Runtime.init(allocator, .{});
    defer runtime.deinit();

    var server_ready = ResetEvent.init(&runtime);

    const ClientTask = struct {
        fn run(rt: *Runtime, ready_event: *ResetEvent) !void {
            ready_event.wait();

            const addr = try Address.parseIp4("127.0.0.1", TEST_PORT);
            var stream = try TcpStream.connect(rt, addr);
            defer stream.close();

            try stream.writeAll("Hello, World!");
            try stream.shutdown();

            var buffer: [20]u8 = undefined;
            const bytes_read = try stream.readAtLeast(&buffer, 5);
            try testing.expect(bytes_read >= 5);
            try testing.expectEqualStrings("Hello", buffer[0..5]);

            if (bytes_read < 13) {
                const remaining = try stream.readAtLeast(buffer[bytes_read..], 2);
                try testing.expect(remaining >= 2);
            }
        }
    };

    var server_task = try runtime.spawn(echoServer, .{ &runtime, &server_ready }, .{});
    defer server_task.deinit();

    var client_task = try runtime.spawn(ClientTask.run, .{ &runtime, &server_ready }, .{});
    defer client_task.deinit();

    try runtime.run();
    try server_task.result();
    try client_task.result();
}

test "TCP: readAll reads entire buffer" {
    const testing = std.testing;
    const allocator = testing.allocator;

    var runtime = try Runtime.init(allocator, .{});
    defer runtime.deinit();

    var server_ready = ResetEvent.init(&runtime);

    const ClientTask = struct {
        fn run(rt: *Runtime, ready_event: *ResetEvent) !void {
            ready_event.wait();

            const addr = try Address.parseIp4("127.0.0.1", TEST_PORT);
            var stream = try TcpStream.connect(rt, addr);
            defer stream.close();

            try stream.writeAll("Hello, World!");
            try stream.shutdown();

            var buffer: [13]u8 = undefined;
            const bytes_read = try stream.readAll(&buffer);
            try testing.expectEqual(13, bytes_read);
            try testing.expectEqualStrings("Hello, World!", &buffer);
        }
    };

    var server_task = try runtime.spawn(echoServer, .{ &runtime, &server_ready }, .{});
    defer server_task.deinit();

    var client_task = try runtime.spawn(ClientTask.run, .{ &runtime, &server_ready }, .{});
    defer client_task.deinit();

    try runtime.run();
    try server_task.result();
    try client_task.result();
}<|MERGE_RESOLUTION|>--- conflicted
+++ resolved
@@ -638,23 +638,7 @@
     pub fn writer(self: *const TcpStream, buffer: []u8) Writer {
         return Writer.init(self, buffer);
     }
-
-    // Zig 0.14 compatible functions
-
-    fn readFn(context: *const TcpStream, buffer: []u8) ReadError!usize {
-        return context.read(buffer);
-    }
-<<<<<<< HEAD
-
-    fn writeFn(context: *const TcpStream, bytes: []const u8) WriteError!usize {
-        return context.write(bytes);
-    }
-
-
-    };
-=======
 };
->>>>>>> 70c2ecd2
 
 test "TCP: basic echo server and client" {
     const testing = std.testing;
